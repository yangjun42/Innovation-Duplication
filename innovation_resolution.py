--- conflicted
+++ resolved
@@ -211,170 +211,6 @@
     
     def contains(self, key: str) -> bool:
         return key in self.cache_data
-
-<<<<<<< HEAD
-
-class EmbeddingCache:
-    """
-    可插拔的嵌入向量缓存系统，支持不同的存储后端。
-    
-    当前支持:
-    - 文件缓存 (JSON)
-    - 内存缓存
-    
-    可扩展支持:
-    - 数据库缓存
-    - 分布式缓存
-    """
-    
-    def __init__(self, backend: Optional[CacheBackend] = None, cache_path: str = "./embedding_vectors.json", 
-                backend_type: str = "json", use_cache: bool = True):
-        """
-        初始化嵌入缓存系统。
-        
-        Args:
-            backend: 自定义缓存后端实现
-            cache_path: 缓存文件路径 (仅用于文件缓存)
-            backend_type: 后端类型 ('json' 或 'memory')
-            use_cache: 是否启用缓存
-        """
-        self.use_cache = use_cache
-        
-        if not use_cache:
-            self.backend = None
-            return
-            
-        if backend is not None:
-            self.backend = backend
-        elif backend_type == "json":
-            self.backend = JsonFileCache(cache_path)
-        elif backend_type == "memory":
-            self.backend = MemoryCache()
-        else:
-            raise ValueError(f"Unsupported backend type: {backend_type}")
-    
-    def load(self) -> Dict:
-        """
-        加载缓存数据。
-        
-        Returns:
-            Dict: 加载的缓存数据
-        """
-        if not self.use_cache or self.backend is None:
-            return {}
-        return self.backend.load()
-    
-    def save(self, data: Dict) -> bool:
-        """
-        保存数据到缓存。
-        
-        Args:
-            data: 要保存的数据
-            
-        Returns:
-            bool: 是否成功保存
-        """
-        if not self.use_cache or self.backend is None:
-            return False
-        return self.backend.save(data)
-    
-    def get(self, key: str) -> Optional[Any]:
-        """
-        从缓存获取值。
-        
-        Args:
-            key: 缓存键
-            
-        Returns:
-            Optional[Any]: 缓存的值，如不存在返回None
-        """
-        if not self.use_cache or self.backend is None:
-            return None
-        return self.backend.get(key)
-    
-    def set(self, key: str, value: Any) -> None:
-        """
-        设置缓存值。
-        
-        Args:
-            key: 缓存键
-            value: 要缓存的值
-        """
-        if not self.use_cache or self.backend is None:
-            return
-        self.backend.set(key, value)
-    
-    def update(self, data: Dict) -> None:
-        """
-        批量更新缓存。
-        
-        Args:
-            data: 要更新的数据
-        """
-        if not self.use_cache or self.backend is None:
-            return
-        self.backend.update(data)
-    
-    def get_missing_keys(self, required_keys: List[str]) -> List[str]:
-        """
-        获取缓存中缺失的键。
-        
-        Args:
-            required_keys: 需要的键列表
-            
-        Returns:
-            List[str]: 缓存中不存在的键列表
-        """
-        if not self.use_cache or self.backend is None:
-            return required_keys
-        return self.backend.get_missing_keys(required_keys)
-    
-    def contains(self, key: str) -> bool:
-        """
-        检查缓存是否包含指定键。
-        
-        Args:
-            key: 要检查的键
-            
-        Returns:
-            bool: 是否存在
-        """
-        if not self.use_cache or self.backend is None:
-            return False
-        return self.backend.contains(key)
-
-
-class CacheFactory:
-    """缓存工厂，用于创建不同类型的缓存实例"""
-    
-    @staticmethod
-    def create_cache(cache_type: str = "embedding", 
-                    backend_type: str = "json",
-                    cache_path: str = "./embedding_vectors.json",
-                    use_cache: bool = True) -> Union[EmbeddingCache, Any]:
-        """
-        创建缓存实例。
-        
-        Args:
-            cache_type: 缓存类型 ('embedding' 或自定义)
-            backend_type: 后端类型 ('json' 或 'memory')
-            cache_path: 缓存文件路径
-            use_cache: 是否启用缓存
-            
-        Returns:
-            Union[EmbeddingCache, Any]: 缓存实例
-        """
-        if cache_type == "embedding":
-            return EmbeddingCache(
-                backend_type=backend_type,
-                cache_path=cache_path,
-                use_cache=use_cache
-            )
-        else:
-            raise ValueError(f"Unsupported cache type: {cache_type}")
-
-=======
->>>>>>> 93886aa2
 
 class EmbeddingCache:
     """
@@ -855,15 +691,9 @@
         llm, embedding model
     """
     import json
-<<<<<<< HEAD
-    
-    config_path = os.path.join(DATA_DIR, 'keys', 'azure_config.json')
-    
-=======
     # ✅ 优先从环境变量读取路径
     config_path = os.environ.get("AZURE_CONFIG", os.path.join(DATA_DIR, 'keys', 'azure_config.json'))
 
->>>>>>> 93886aa2
     if not os.path.exists(config_path):
         print(f"API configuration file not found at {config_path}")
         print("Please obtain API keys and create the configuration file as described in the README.md")
@@ -871,15 +701,7 @@
     
     with open(config_path, 'r') as f:
         config = json.load(f)
-<<<<<<< HEAD
-    
-    # Dimensions for embedding
     dim = 3072
-    
-    # Initialize LLM with gpt-4.1-mini
-=======
-    dim = 3072
->>>>>>> 93886aa2
     model_name = 'gpt-4.1-mini'
     if model_name in config:
         llm = AzureChatOpenAI(
@@ -890,10 +712,6 @@
             temperature=0
         )
         
-<<<<<<< HEAD
-        # Initialize embedding model
-=======
->>>>>>> 93886aa2
         embedding_model = AzureOpenAIEmbeddings(
             api_key=config[model_name]['api_key'],
             azure_endpoint=config[model_name]['api_base'].split('/openai')[0],
@@ -901,7 +719,6 @@
             api_version=config[model_name]['api_version'],
             dimensions=dim
         )
-<<<<<<< HEAD
 
         vector_store_name = 'azure-ai-search'
 
@@ -913,10 +730,6 @@
         )
         
         return llm, embedding_model, vector_store
-=======
-        
-        return llm, embedding_model
->>>>>>> 93886aa2
     else:
         print(f"Model {model_name} configuration not found")
         return None, None
@@ -995,95 +808,20 @@
     return cosine_similarity(emb1, emb2)[0][0]
 
 
-<<<<<<< HEAD
-def resolve_innovation_duplicates(df_relationships: pd.DataFrame, model=None, vector_store = None,
-                              cache_config: Dict = None) -> Dict[str, str]:
-    """
-    Identify and cluster duplicate innovations using semantic similarity from textual embeddings.
-
-    Args:
-        df_relationships (pd.DataFrame): A relationship dataset containing Innovation nodes and their connections.
-        model (callable, optional): Embedding model function that converts text to vector. Required if embeddings need to be generated.
-        cache_config: 缓存配置，包含以下选项:
-            - type: 缓存类型 ('embedding')
-            - backend: 后端类型 ('json' 或 'memory')
-            - path: 缓存文件路径
-            - use_cache: 是否启用缓存
-
-    Returns:
-        Dict[str, str]: A dictionary mapping each innovation ID to its canonical ID (representative of a cluster).
-    """
-    print("Resolving innovation duplicates...")
-    
-    # 默认缓存配置
-    default_cache_config = {
-        "type": "embedding",
-        "backend": "json", 
-        "path": "./embedding_vectors.json",
-        "use_cache": True
-    }
-    
-    # 合并配置
-    if cache_config is None:
-        cache_config = {}
-    
-    config = {**default_cache_config, **cache_config}
-
-    # Step 1: Extract all unique Innovation nodes from the relationship table
-    innovations = df_relationships[df_relationships['source_type'] == 'Innovation']
-    unique_innovations = innovations.drop_duplicates(subset=['source_id'])
-    print(f"Found {len(unique_innovations)} unique innovations")
-
-    # Step 2: Construct a detailed textual context for each innovation
-    # This includes: name, description, developers, and relationship-based context
-    global innovation_features
-    innovation_features.clear()
-
-    for _, row in tqdm(unique_innovations.iterrows(), total=len(unique_innovations), desc="Creating innovation features"):
-        innovation_id = row['source_id']
-        if innovation_id not in innovation_features:
-            source_name = str(row.get('source_english_id', ''))
-            source_description = str(row.get('source_description', ''))
-            context = f"Innovation name: {source_name}. Description: {source_description}."
-
-            # Append developers (organizations linked by DEVELOPED_BY relationship)
-            developed_by = df_relationships[
-                (df_relationships['source_id'] == innovation_id) &
-                (df_relationships['relationship_type'] == 'DEVELOPED_BY')
-            ]['target_english_id'].dropna().unique().tolist()
-
-            if developed_by:
-                context += f" Developed by: {', '.join(developed_by)}."
-
-            # Add additional relationships and their target descriptions
-            related_rows = df_relationships[df_relationships['source_id'] == innovation_id]
-            for _, rel_row in related_rows.iterrows():
-                rel_desc = str(rel_row.get('relationship description', '')).strip()
-                target_name = str(rel_row.get('target_english_id', '')).strip()
-                target_desc = str(rel_row.get('target_description', '')).strip()
-                if rel_desc and target_name and target_desc:
-                    context += f" {rel_desc} {target_name}, which is described as: {target_desc}."
-
-            innovation_features[innovation_id] = context
-
-    # Step 3: Generate embeddings or use text features directly
-    print("Generating features for similarity comparison...")
-    
-    # 初始化缓存系统
-=======
 def resolve_innovation_duplicates(
-    df_relationships: pd.DataFrame,
-    model=None,
+    df_relationships: pd.DataFrame, 
+    model=None, 
+    vector_store = None,
     cache_config: Dict = None,
     method: str = "hdbscan",
-    **method_kwargs
-) -> Dict[str, str]:
+    **method_kwargs) -> Dict[str, str]:
     """
     Identify and cluster duplicate innovations using semantic similarity from textual embeddings.
     
     Args:
         df_relationships (pd.DataFrame): A relationship dataset containing Innovation nodes.
         model (callable, optional): Embedding model function that converts text -> vector.
+        vector_store (callable, optional): Azure AI search function, containing text emb. feat.
         cache_config (Dict, optional): 缓存配置，包含以下字段:
             - type: 缓存类型 ('embedding')
             - backend: 后端类型 ('json' or 'memory')
@@ -1110,15 +848,18 @@
         Dict[str, str]: Mapping from each innovation ID -> its canonical cluster ID.
     """
     print("Resolving innovation duplicates...")
-    # -------- 默认缓存配置 --------
+    
     default_cache_config = {
         "type": "embedding",
-        "backend": "json",
+        "backend": "json", 
         "path": "./embedding_vectors.json",
         "use_cache": True
     }
+    
+    # 合并配置
     if cache_config is None:
         cache_config = {}
+    
     config = {**default_cache_config, **cache_config}
 
     # Step 1: 从 DataFrame 中筛选出所有 source_type == "Innovation"，并去重
@@ -1128,8 +869,12 @@
     if unique_innovations.empty:
         return {}
 
+    # Step 2: Construct a detailed textual context for each innovation
+    # This includes: name, description, developers, and relationship-based context
     # Step 2: 为每个 Innovation 构建一个文本上下文（包含名称、描述、开发组织、其他关系说明）
-    innovation_features: Dict[str, str] = {}
+    global innovation_features
+    innovation_features.clear()
+
     for _, row in tqdm(unique_innovations.iterrows(), total=len(unique_innovations), desc="Creating innovation features"):
         innovation_id = row["source_id"]
         if innovation_id in innovation_features:
@@ -1166,107 +911,12 @@
     # Step 3: 生成或加载这些上下文的 embeddings
     print("Generating features for similarity comparison...")
     # 假设 CacheFactory.create_cache 可以根据 config 创建出缓存实例，支持 load()/get_missing_keys()/update() 等接口
->>>>>>> 93886aa2
     cache = CacheFactory.create_cache(
         cache_type=config["type"],
         backend_type=config["backend"],
         cache_path=config["path"],
         use_cache=config["use_cache"]
     )
-<<<<<<< HEAD
-    
-    # 加载缓存
-    embeddings = cache.load()
-    
-    # 找出未缓存的ID
-    missing_ids = cache.get_missing_keys(list(innovation_features.keys()))
-    
-    # 生成新的embeddings
-    if missing_ids:
-        print(f"Generating {len(missing_ids)} new embeddings...")
-        new_embeddings = {}
-        
-        for id in tqdm(missing_ids, desc="Generating embeddings"):
-            text = innovation_features[id]
-            new_embeddings[id] = get_embedding(text, model)
-        
-        # 更新缓存
-        cache.update(new_embeddings)
-        embeddings.update(new_embeddings)
-
-    # Step 4: Compute cosine similarity between all embedding vectors
-    # Group similar innovations into clusters based on similarity threshold
-    print("Clustering similar innovations...")
-    threshold = 0.85
-    embedding_items = list(embeddings.items())
-    innovation_ids = [item[0] for item in embedding_items]
-    embedding_matrix = np.array([item[1] for item in embedding_items])
-    similarity_matrix = cosine_similarity(embedding_matrix)
-
-    clusters = {}
-    processed = set()
-
-    for i, id1 in enumerate(tqdm(innovation_ids, desc="Clustering innovations")):
-        if id1 in processed:
-            continue
-
-        cluster = [id1]
-        for j, id2 in enumerate(innovation_ids):
-            if id1 != id2 and id2 not in processed:
-                similarity = similarity_matrix[i, j]
-                if similarity > threshold:
-                    cluster.append(id2)
-                    processed.add(id2)
-
-        canonical_id = id1  # use the first item as the canonical (representative) ID
-        clusters[canonical_id] = cluster
-        processed.add(id1)
-
-    # Step 5: Build a mapping from each innovation ID to its canonical representative
-    canonical_mapping = {}
-    for canonical_id, cluster_ids in clusters.items():
-        for innovation_id in cluster_ids:
-            canonical_mapping[innovation_id] = canonical_id
-
-    print(f"Found {len(clusters)} unique innovation clusters")
-    print(f"Reduced from {len(innovation_features)} to {len(clusters)} innovations")
-
-    # Step 6: Upload canonical embeddings to Azure AI Search
-    if vector_store is not None:
-        print("Uploading embeddings to Azure AI Search...")
-
-        text_embeddings = [(id, embeddings[id]) for id in clusters.keys() if id in embeddings]
-
-        # 1000 时有 error_map 的bug
-        batch_size = 500
-        total_batches = math.ceil(len(text_embeddings) / batch_size)
-
-        for i in range(total_batches):
-            start_index = i * batch_size
-            end_index = start_index + batch_size
-
-            batch_text_embeddings = text_embeddings[start_index:end_index]
-
-            try:
-                vector_store.add_embeddings(
-                    text_embeddings=batch_text_embeddings
-                )
-                print(f"Successfully uploaded batch {i + 1}/{total_batches}")
-            # Batch 失败就一个一个试
-            except Exception as e:
-                try:
-                    print(f"Error batch")
-                    for embd in batch_text_embeddings:
-                        vector_store.add_embeddings(
-                            text_embeddings=[embd]
-                        )
-                except Exception as e:
-                    print(f"Error uploading embedding: {e}")
-
-        print("Uploaded embeddings to Azure AI Search...")
-
-
-=======
 
     # 从缓存里 load 出已经存在的 embedding
     embeddings: Dict[str, np.ndarray] = cache.load()  # { innovation_id: np.array(...) }
@@ -1384,8 +1034,45 @@
 
     print(f"Found {len(set(canonical_mapping.values()))} unique innovation clusters "
           f"(reduced from {len(unique_innovations)}).")
->>>>>>> 93886aa2
+          
+    # Step 5: (deleted)
+    
+    # Step 6: Upload canonical embeddings to Azure AI Search
+    if vector_store is not None:
+        print("Uploading embeddings to Azure AI Search...")
+
+        text_embeddings = [(id, embeddings[id]) for id in clusters.keys() if id in embeddings]
+
+        # 1000 时有 error_map 的bug
+        batch_size = 500
+        total_batches = math.ceil(len(text_embeddings) / batch_size)
+
+        for i in range(total_batches):
+            start_index = i * batch_size
+            end_index = start_index + batch_size
+
+            batch_text_embeddings = text_embeddings[start_index:end_index]
+
+            try:
+                vector_store.add_embeddings(
+                    text_embeddings=batch_text_embeddings
+                )
+                print(f"Successfully uploaded batch {i + 1}/{total_batches}")
+            # Batch 失败就一个一个试
+            except Exception as e:
+                try:
+                    print(f"Error batch")
+                    for embd in batch_text_embeddings:
+                        vector_store.add_embeddings(
+                            text_embeddings=[embd]
+                        )
+                except Exception as e:
+                    print(f"Error uploading embedding: {e}")
+
+        print("Uploaded embeddings to Azure AI Search...")
+        
     return canonical_mapping
+
 
 
 def create_innovation_knowledge_graph(df_relationships: pd.DataFrame, canonical_mapping: Dict[str, str]) -> Dict:
@@ -1701,13 +1388,11 @@
                        help="Path to cache file (for file-based backends)")
     parser.add_argument("--no-cache", action="store_true", 
                        help="Disable caching")
-<<<<<<< HEAD
-=======
+
     parser.add_argument("--skip-eval", action="store_true",
                        help="Skip evaluation step")
     parser.add_argument("--auto-label", action="store_true",
                        help="Automatically label consistency samples and generate gold standard files")
->>>>>>> 93886aa2
     
     args = parser.parse_args()
     
@@ -1726,7 +1411,7 @@
     df_relationships, all_pred_entities, all_pred_relations = load_and_combine_data()
     
     # Step 2: Initialize OpenAI client
-<<<<<<< HEAD
+
     llm, embed_model, vector_store = initialize_openai_client()
 
     
@@ -1750,15 +1435,6 @@
     # Test chat_bot.
     answer = chat_bot("nuclear")
     print(answer)
-=======
-    llm, embed_model = initialize_openai_client()
-    
-    if llm is None:
-        print("Warning: Language model not available. Some features may be limited.")
-    
-    if embed_model is None:
-        print("Warning: Embedding model not available. Using TF-IDF embeddings as fallback.")
->>>>>>> 93886aa2
     
     # Step 3: Resolve innovation duplicates
     canonical_mapping = resolve_innovation_duplicates(
@@ -1778,10 +1454,7 @@
     analysis_results = analyze_innovation_network(consolidated_graph)
     
     # Step 6: Visualize network
-<<<<<<< HEAD
-    visualize_network(analysis_results)
-    visualize_network_3d(analysis_results['graph'], analysis_results)
-=======
+
     visualize_network_tufte(analysis_results)
     
     # Save predicted entities and relationships for evaluation
@@ -1816,7 +1489,6 @@
     
     print(f"Saved {len(unique_pred_entities)} unique predicted entities to {pred_entities_path}")
     print(f"Saved {len(unique_pred_relations)} unique predicted relations to {pred_relations_path}")
->>>>>>> 93886aa2
     
     # Step 7: Export results
     export_results(analysis_results, consolidated_graph, canonical_mapping)
